--- conflicted
+++ resolved
@@ -24,12 +24,9 @@
     npc_known_dict: WordDict,
     next_response_at: Option<Duration>,
     winner: Option<usize>,
-<<<<<<< HEAD
     map_texture: TextureHandle,
     theme: Theme,
-=======
     turns: usize,
->>>>>>> 8323599e
 }
 
 impl SinglePlayerState {
@@ -87,9 +84,9 @@
             npc_known_dict: npc_known_words,
             next_response_at: None,
             winner: None,
-<<<<<<< HEAD
             map_texture,
             theme,
+            turns: 0,
         }
     }
 
@@ -114,12 +111,6 @@
         self.active_game = active_game;
         self.next_response_at = None;
         self.winner = None;
-    }
-
-    pub fn render(&mut self, ui: &mut egui::Ui, theme: &Theme, current_time: Duration) {
-=======
-            turns: 0,
-        }
     }
 
     /// If the server sent through some new word definitions,
@@ -156,7 +147,6 @@
     ) -> Option<PlayerMessage> {
         let mut msg_to_server = None;
 
->>>>>>> 8323599e
         // Standard game helper
         let mut next_msg = self
             .active_game
